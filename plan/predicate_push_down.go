// Copyright 2016 PingCAP, Inc.
//
// Licensed under the Apache License, Version 2.0 (the "License");
// you may not use this file except in compliance with the License.
// You may obtain a copy of the License at
//
//     http://www.apache.org/licenses/LICENSE-2.0
// // Unless required by applicable law or agreed to in writing, software
// distributed under the License is distributed on an "AS IS" BASIS,
// See the License for the specific language governing permissions and
// limitations under the License.

package plan

import (
	"github.com/juju/errors"
	"github.com/pingcap/tidb/context"
	"github.com/pingcap/tidb/expression"
)

type ppdSolver struct{}

func (s *ppdSolver) optimize(lp LogicalPlan, _ context.Context, _ *idAllocator) (LogicalPlan, error) {
	_, p, err := lp.PredicatePushDown(nil)
	return p, errors.Trace(err)
}

func addSelection(p Plan, child LogicalPlan, conditions []expression.Expression, allocator *idAllocator) error {
	conditions = expression.PropagateConstant(p.context(), conditions)
	selection := Selection{Conditions: conditions}.init(allocator, p.context())
	selection.SetSchema(child.Schema().Clone())
	return InsertPlan(p, child, selection)
}

// replaceColumnByGenerationExpression replaces all generated columns in expr by
// their generation expressions. Returns a new Expression, maybe not changed.
// It can be called only in DataSource.PredicatePushDown.
func (p *DataSource) replaceColumnByGenerationExpression(expr expression.Expression) expression.Expression {
	switch v := expr.(type) {
	case *expression.Column:
		for i, colInfo := range p.tableInfo.Columns {
			if colInfo.Name.L == v.ColName.L {
				if len(colInfo.GeneratedExprString) != 0 && !colInfo.GeneratedStored {
					return p.GenValues[i]
				}
				break
			}
		}
		return v
	case *expression.ScalarFunction:
		args := v.GetArgs()
		for i, arg := range args {
			args[i] = p.replaceColumnByGenerationExpression(arg)
		}
		return v
	default:
		return v
	}
}

// PredicatePushDown implements LogicalPlan PredicatePushDown interface.
func (p *Selection) PredicatePushDown(predicates []expression.Expression) ([]expression.Expression, LogicalPlan, error) {
	retConditions, child, err := p.children[0].(LogicalPlan).PredicatePushDown(append(p.Conditions, predicates...))
	if err != nil {
		return nil, nil, errors.Trace(err)
	}
	if len(retConditions) > 0 {
		p.Conditions = expression.PropagateConstant(p.ctx, retConditions)
		return nil, p, nil
	}
	err = RemovePlan(p)
	if err != nil {
		return nil, nil, errors.Trace(err)
	}
	return nil, child, nil
}

// PredicatePushDown implements LogicalPlan PredicatePushDown interface.
func (p *DataSource) PredicatePushDown(predicates []expression.Expression) ([]expression.Expression, LogicalPlan, error) {
<<<<<<< HEAD
	for i, expr := range predicates {
		predicates[i] = p.replaceColumnByGenerationExpression(expr)
	}
	if useDAGPlanBuilder(p.ctx) {
=======
	if UseDAGPlanBuilder(p.ctx) {
>>>>>>> b535fd0b
		_, p.pushedDownConds, predicates = expression.ExpressionsToPB(p.ctx.GetSessionVars().StmtCtx, predicates, p.ctx.GetClient())
	}
	return predicates, p, nil
}

// PredicatePushDown implements LogicalPlan PredicatePushDown interface.
func (p *TableDual) PredicatePushDown(predicates []expression.Expression) ([]expression.Expression, LogicalPlan, error) {
	return predicates, p, nil
}

// PredicatePushDown implements LogicalPlan PredicatePushDown interface.
func (p *LogicalJoin) PredicatePushDown(predicates []expression.Expression) (ret []expression.Expression, retPlan LogicalPlan, err error) {
	err = outerJoinSimplify(p, predicates)
	if err != nil {
		return nil, nil, errors.Trace(err)
	}
	groups, valid := tryToGetJoinGroup(p)
	if valid {
		e := joinReOrderSolver{allocator: p.allocator, ctx: p.ctx}
		e.reorderJoin(groups, predicates)
		newJoin := e.resultJoin
		parent := p.parents[0]
		newJoin.SetParents(parent)
		parent.ReplaceChild(p, newJoin)
		return newJoin.PredicatePushDown(predicates)
	}
	var leftCond, rightCond []expression.Expression
	retPlan = p
	leftPlan := p.children[0].(LogicalPlan)
	rightPlan := p.children[1].(LogicalPlan)
	var (
		equalCond                              []*expression.ScalarFunction
		leftPushCond, rightPushCond, otherCond []expression.Expression
	)
	if p.JoinType != InnerJoin {
		equalCond, leftPushCond, rightPushCond, otherCond = extractOnCondition(predicates, leftPlan, rightPlan)
	} else {
		tempCond := make([]expression.Expression, 0, len(p.LeftConditions)+len(p.RightConditions)+len(p.EqualConditions)+len(p.OtherConditions)+len(predicates))
		tempCond = append(tempCond, p.LeftConditions...)
		tempCond = append(tempCond, p.RightConditions...)
		tempCond = append(tempCond, expression.ScalarFuncs2Exprs(p.EqualConditions)...)
		tempCond = append(tempCond, p.OtherConditions...)
		tempCond = append(tempCond, predicates...)
		equalCond, leftPushCond, rightPushCond, otherCond = extractOnCondition(expression.PropagateConstant(p.ctx, tempCond), leftPlan, rightPlan)
	}
	switch p.JoinType {
	case LeftOuterJoin, LeftOuterSemiJoin:
		rightCond = p.RightConditions
		p.RightConditions = nil
		leftCond = leftPushCond
		ret = append(expression.ScalarFuncs2Exprs(equalCond), otherCond...)
		ret = append(ret, rightPushCond...)
	case RightOuterJoin:
		leftCond = p.LeftConditions
		p.LeftConditions = nil
		rightCond = rightPushCond
		ret = append(expression.ScalarFuncs2Exprs(equalCond), otherCond...)
		ret = append(ret, leftPushCond...)
	case SemiJoin:
		equalCond, leftPushCond, rightPushCond, otherCond = extractOnCondition(predicates, leftPlan, rightPlan)
		leftCond = append(p.LeftConditions, leftPushCond...)
		rightCond = append(p.RightConditions, rightPushCond...)
		p.LeftConditions = nil
		p.RightConditions = nil
	case InnerJoin:
		p.LeftConditions = nil
		p.RightConditions = nil
		p.EqualConditions = equalCond
		p.OtherConditions = otherCond
		leftCond = leftPushCond
		rightCond = rightPushCond
	}
	leftRet, _, err1 := leftPlan.PredicatePushDown(leftCond)
	if err1 != nil {
		return nil, nil, errors.Trace(err1)
	}
	rightRet, _, err2 := rightPlan.PredicatePushDown(rightCond)
	if err2 != nil {
		return nil, nil, errors.Trace(err2)
	}
	if len(leftRet) > 0 {
		err2 = addSelection(p, leftPlan, leftRet, p.allocator)
		if err2 != nil {
			return nil, nil, errors.Trace(err2)
		}
	}
	if len(rightRet) > 0 {
		err2 = addSelection(p, rightPlan, rightRet, p.allocator)
		if err2 != nil {
			return nil, nil, errors.Trace(err2)
		}
	}
	p.mergeSchema()
	p.buildKeyInfo()
	return
}

// outerJoinSimplify simplifies outer join.
func outerJoinSimplify(p *LogicalJoin, predicates []expression.Expression) error {
	var innerTable, outerTable LogicalPlan
	child1 := p.children[0].(LogicalPlan)
	child2 := p.children[1].(LogicalPlan)
	var fullConditions []expression.Expression
	if p.JoinType == LeftOuterJoin {
		innerTable = child2
		outerTable = child1
	} else if p.JoinType == RightOuterJoin || p.JoinType == InnerJoin {
		innerTable = child1
		outerTable = child2
	} else {
		return nil
	}
	// first simplify embedded outer join.
	// When trying to simplify an embedded outer join operation in a query,
	// we must take into account the join condition for the embedding outer join together with the WHERE condition.
	if innerPlan, ok := innerTable.(*LogicalJoin); ok {
		fullConditions = concatOnAndWhereConds(p, predicates)
		err := outerJoinSimplify(innerPlan, fullConditions)
		if err != nil {
			return errors.Trace(err)
		}
	}
	if outerPlan, ok := outerTable.(*LogicalJoin); ok {
		if fullConditions != nil {
			fullConditions = concatOnAndWhereConds(p, predicates)
		}
		err := outerJoinSimplify(outerPlan, fullConditions)
		if err != nil {
			return errors.Trace(err)
		}
	}
	if p.JoinType == InnerJoin {
		return nil
	}
	// then simplify embedding outer join.
	canBeSimplified := false
	for _, expr := range predicates {
		isOk, err := isNullRejected(p.ctx, innerTable.Schema(), expr)
		if err != nil {
			return errors.Trace(err)
		}
		if isOk {
			canBeSimplified = true
			break
		}
	}
	if canBeSimplified {
		p.JoinType = InnerJoin
	}
	return nil
}

// isNullRejected check whether a condition is null-rejected
// A condition would be null-rejected in one of following cases:
// If it is a predicate containing a reference to an inner table that evaluates to UNKNOWN or FALSE when one of its arguments is NULL.
// If it is a conjunction containing a null-rejected condition as a conjunct.
// If it is a disjunction of null-rejected conditions.
func isNullRejected(ctx context.Context, schema *expression.Schema, expr expression.Expression) (bool, error) {
	result, err := expression.EvaluateExprWithNull(ctx, schema, expr)
	if err != nil {
		return false, errors.Trace(err)
	}
	x, ok := result.(*expression.Constant)
	if !ok {
		return false, nil
	}
	sc := ctx.GetSessionVars().StmtCtx
	if x.Value.IsNull() {
		return true, nil
	} else if isTrue, err := x.Value.ToBool(sc); err != nil || isTrue == 0 {
		return true, errors.Trace(err)
	}
	return false, nil
}

// concatOnAndWhereConds concatenate ON conditions with WHERE conditions.
func concatOnAndWhereConds(join *LogicalJoin, predicates []expression.Expression) []expression.Expression {
	equalConds, leftConds, rightConds, otherConds := join.EqualConditions, join.LeftConditions, join.RightConditions, join.OtherConditions
	ans := make([]expression.Expression, 0, len(equalConds)+len(leftConds)+len(rightConds)+len(predicates))
	for _, v := range equalConds {
		ans = append(ans, v)
	}
	ans = append(ans, leftConds...)
	ans = append(ans, rightConds...)
	ans = append(ans, otherConds...)
	ans = append(ans, predicates...)
	return ans
}

// PredicatePushDown implements LogicalPlan PredicatePushDown interface.
func (p *Projection) PredicatePushDown(predicates []expression.Expression) (ret []expression.Expression, retPlan LogicalPlan, err error) {
	retPlan = p
	var push []expression.Expression
	for _, cond := range predicates {
		canSubstitute := true
		extractedCols := expression.ExtractColumns(cond)
		for _, col := range extractedCols {
			id := p.Schema().ColumnIndex(col)
			if _, ok := p.Exprs[id].(*expression.ScalarFunction); ok {
				canSubstitute = false
				break
			}
		}
		if canSubstitute {
			push = append(push, expression.ColumnSubstitute(cond, p.Schema(), p.Exprs))
		} else {
			ret = append(ret, cond)
		}
	}
	child := p.children[0].(LogicalPlan)
	restConds, _, err1 := child.PredicatePushDown(push)
	if err1 != nil {
		return nil, nil, errors.Trace(err1)
	}
	if len(restConds) > 0 {
		err1 = addSelection(p, child, restConds, p.allocator)
		if err1 != nil {
			return nil, nil, errors.Trace(err1)
		}
	}
	return
}

// PredicatePushDown implements LogicalPlan PredicatePushDown interface.
func (p *Union) PredicatePushDown(predicates []expression.Expression) (ret []expression.Expression, retPlan LogicalPlan, err error) {
	retPlan = p
	for _, proj := range p.children {
		newExprs := make([]expression.Expression, 0, len(predicates))
		for _, cond := range predicates {
			newCond := expression.ColumnSubstitute(cond, p.Schema(), expression.Column2Exprs(proj.Schema().Columns))
			newExprs = append(newExprs, newCond)
		}
		retCond, _, err := proj.(LogicalPlan).PredicatePushDown(newExprs)
		if err != nil {
			return nil, nil, errors.Trace(err)
		}
		if len(retCond) != 0 {
			addSelection(p, proj.(LogicalPlan), retCond, p.allocator)
		}
	}
	return
}

// getGbyColIndex gets the column's index in the group-by columns.
func (p *LogicalAggregation) getGbyColIndex(col *expression.Column) int {
	return expression.NewSchema(p.groupByCols...).ColumnIndex(col)
}

// PredicatePushDown implements LogicalPlan PredicatePushDown interface.
func (p *LogicalAggregation) PredicatePushDown(predicates []expression.Expression) (ret []expression.Expression, retPlan LogicalPlan, err error) {
	retPlan = p
	var exprsOriginal []expression.Expression
	var condsToPush []expression.Expression
	for _, fun := range p.AggFuncs {
		exprsOriginal = append(exprsOriginal, fun.GetArgs()[0])
	}
	for _, cond := range predicates {
		switch cond.(type) {
		case *expression.Constant:
			condsToPush = append(condsToPush, cond)
			// Consider SQL list "select sum(b) from t group by a having 1=0". "1=0" is a constant predicate which should be
			// retained and pushed down at the same time. Because we will get a wrong query result that contains one column
			// with value 0 rather than an empty query result.
			ret = append(ret, cond)
		case *expression.ScalarFunction:
			extractedCols := expression.ExtractColumns(cond)
			ok := true
			for _, col := range extractedCols {
				if p.getGbyColIndex(col) == -1 {
					ok = false
					break
				}
			}
			if ok {
				newFunc := expression.ColumnSubstitute(cond.Clone(), p.Schema(), exprsOriginal)
				condsToPush = append(condsToPush, newFunc)
			} else {
				ret = append(ret, cond)
			}
		default:
			ret = append(ret, cond)
		}
	}
	p.baseLogicalPlan.PredicatePushDown(condsToPush)
	return
}

// PredicatePushDown implements LogicalPlan PredicatePushDown interface.
func (p *Limit) PredicatePushDown(predicates []expression.Expression) ([]expression.Expression, LogicalPlan, error) {
	// Limit forbids any condition to push down.
	_, _, err := p.baseLogicalPlan.PredicatePushDown(nil)
	return predicates, p, errors.Trace(err)
}

// PredicatePushDown implements LogicalPlan PredicatePushDown interface.
func (p *MaxOneRow) PredicatePushDown(predicates []expression.Expression) ([]expression.Expression, LogicalPlan, error) {
	// MaxOneRow forbids any condition to push down.
	_, _, err := p.baseLogicalPlan.PredicatePushDown(nil)
	return predicates, p, errors.Trace(err)
}<|MERGE_RESOLUTION|>--- conflicted
+++ resolved
@@ -77,14 +77,10 @@
 
 // PredicatePushDown implements LogicalPlan PredicatePushDown interface.
 func (p *DataSource) PredicatePushDown(predicates []expression.Expression) ([]expression.Expression, LogicalPlan, error) {
-<<<<<<< HEAD
 	for i, expr := range predicates {
 		predicates[i] = p.replaceColumnByGenerationExpression(expr)
 	}
-	if useDAGPlanBuilder(p.ctx) {
-=======
 	if UseDAGPlanBuilder(p.ctx) {
->>>>>>> b535fd0b
 		_, p.pushedDownConds, predicates = expression.ExpressionsToPB(p.ctx.GetSessionVars().StmtCtx, predicates, p.ctx.GetClient())
 	}
 	return predicates, p, nil
