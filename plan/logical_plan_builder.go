// Copyright 2016 PingCAP, Inc.
//
// Licensed under the Apache License, Version 2.0 (the "License");
// you may not use this file except in compliance with the License.
// You may obtain a copy of the License at
//
//     http://www.apache.org/licenses/LICENSE-2.0
//
// Unless required by applicable law or agreed to in writing, software
// distributed under the License is distributed on an "AS IS" BASIS,
// See the License for the specific language governing permissions and
// limitations under the License.

package plan

import (
	"fmt"
	"sort"

	"github.com/juju/errors"
	"github.com/pingcap/tidb/ast"
	"github.com/pingcap/tidb/expression"
	"github.com/pingcap/tidb/model"
	"github.com/pingcap/tidb/mysql"
	"github.com/pingcap/tidb/sessionctx"
	"github.com/pingcap/tidb/sessionctx/variable"
	"github.com/pingcap/tidb/statistics"
	"github.com/pingcap/tidb/util/types"
)

const (
	// TiDBMergeJoin is hint enforce merge join.
	TiDBMergeJoin = "tidb_smj"
	// TiDBIndexNestedLoopJoin is hint enforce index nested loop join.
	TiDBIndexNestedLoopJoin = "tidb_inlj"
)

type idAllocator struct {
	id int
}

func (a *idAllocator) allocID() string {
	a.id++
	return fmt.Sprintf("_%d", a.id)
}

func (p *LogicalAggregation) collectGroupByColumns() {
	p.groupByCols = p.groupByCols[:0]
	for _, item := range p.GroupByItems {
		if col, ok := item.(*expression.Column); ok {
			p.groupByCols = append(p.groupByCols, col)
		}
	}
}

func (b *planBuilder) buildAggregation(p LogicalPlan, aggFuncList []*ast.AggregateFuncExpr, gbyItems []expression.Expression) (LogicalPlan, map[int]int) {
	b.optFlag = b.optFlag | flagBuildKeyInfo
	b.optFlag = b.optFlag | flagAggregationOptimize

	agg := LogicalAggregation{AggFuncs: make([]expression.AggregationFunction, 0, len(aggFuncList))}.init(b.allocator, b.ctx)
	schema := expression.NewSchema(make([]*expression.Column, 0, len(aggFuncList)+p.Schema().Len())...)
	// aggIdxMap maps the old index to new index after applying common aggregation functions elimination.
	aggIndexMap := make(map[int]int)
	for i, aggFunc := range aggFuncList {
		var newArgList []expression.Expression
		for _, arg := range aggFunc.Args {
			newArg, np, err := b.rewrite(arg, p, nil, true)
			if err != nil {
				b.err = errors.Trace(err)
				return nil, nil
			}
			p = np
			newArgList = append(newArgList, newArg)
		}
		newFunc := expression.NewAggFunction(aggFunc.F, newArgList, aggFunc.Distinct)
		combined := false
		for j, oldFunc := range agg.AggFuncs {
			if oldFunc.Equal(newFunc, b.ctx) {
				aggIndexMap[i] = j
				combined = true
				break
			}
		}
		if !combined {
			position := len(agg.AggFuncs)
			aggIndexMap[i] = position
			agg.AggFuncs = append(agg.AggFuncs, newFunc)
			schema.Append(&expression.Column{
				FromID:      agg.id,
				ColName:     model.NewCIStr(fmt.Sprintf("%s_col_%d", agg.id, position)),
				Position:    position,
				IsAggOrSubq: true,
				RetType:     aggFunc.GetType()})
		}
	}
	for _, col := range p.Schema().Columns {
		newFunc := expression.NewAggFunction(ast.AggFuncFirstRow, []expression.Expression{col.Clone()}, false)
		agg.AggFuncs = append(agg.AggFuncs, newFunc)
		schema.Append(col.Clone().(*expression.Column))
	}
	addChild(agg, p)
	agg.GroupByItems = gbyItems
	agg.SetSchema(schema)
	agg.collectGroupByColumns()
	return agg, aggIndexMap
}

func (b *planBuilder) buildResultSetNode(node ast.ResultSetNode) LogicalPlan {
	switch x := node.(type) {
	case *ast.Join:
		return b.buildJoin(x)
	case *ast.TableSource:
		var p LogicalPlan
		switch v := x.Source.(type) {
		case *ast.SelectStmt:
			p = b.buildSelect(v)
		case *ast.UnionStmt:
			p = b.buildUnion(v)
		case *ast.TableName:
			p = b.buildDataSource(v)
		default:
			b.err = ErrUnsupportedType.Gen("unsupported table source type %T", v)
			return nil
		}
		if b.err != nil {
			return nil
		}
		if v, ok := p.(*DataSource); ok {
			v.TableAsName = &x.AsName
		}
		if x.AsName.L != "" {
			for _, col := range p.Schema().Columns {
				col.TblName = x.AsName
				col.DBName = model.NewCIStr("")
			}
		}
		return p
	case *ast.SelectStmt:
		return b.buildSelect(x)
	case *ast.UnionStmt:
		return b.buildUnion(x)
	default:
		b.err = ErrUnsupportedType.Gen("unsupported table source type %T", x)
		return nil
	}
}

func extractCorColumns(expr expression.Expression) (cols []*expression.CorrelatedColumn) {
	switch v := expr.(type) {
	case *expression.CorrelatedColumn:
		return []*expression.CorrelatedColumn{v}
	case *expression.ScalarFunction:
		for _, arg := range v.GetArgs() {
			cols = append(cols, extractCorColumns(arg)...)
		}
	}
	return
}

func extractOnCondition(conditions []expression.Expression, left LogicalPlan, right LogicalPlan) (
	eqCond []*expression.ScalarFunction, leftCond []expression.Expression, rightCond []expression.Expression,
	otherCond []expression.Expression) {
	for _, expr := range conditions {
		binop, ok := expr.(*expression.ScalarFunction)
		if ok && binop.FuncName.L == ast.EQ {
			ln, lOK := binop.GetArgs()[0].(*expression.Column)
			rn, rOK := binop.GetArgs()[1].(*expression.Column)
			if lOK && rOK {
				if left.Schema().Contains(ln) && right.Schema().Contains(rn) {
					eqCond = append(eqCond, binop)
					continue
				}
				if left.Schema().Contains(rn) && right.Schema().Contains(ln) {
					cond, _ := expression.NewFunction(binop.GetCtx(), ast.EQ, types.NewFieldType(mysql.TypeTiny), rn, ln)
					eqCond = append(eqCond, cond.(*expression.ScalarFunction))
					continue
				}
			}
		}
		columns := expression.ExtractColumns(expr)
		allFromLeft, allFromRight := true, true
		for _, col := range columns {
			if !left.Schema().Contains(col) {
				allFromLeft = false
			}
			if !right.Schema().Contains(col) {
				allFromRight = false
			}
		}
		if allFromRight {
			rightCond = append(rightCond, expr)
		} else if allFromLeft {
			leftCond = append(leftCond, expr)
		} else {
			otherCond = append(otherCond, expr)
		}
	}
	return
}

func extractTableAlias(p LogicalPlan) *model.CIStr {
	if dataSource, ok := p.(*DataSource); ok {
		if dataSource.TableAsName.L != "" {
			return dataSource.TableAsName
		}
		return &dataSource.tableInfo.Name
	} else if len(p.Schema().Columns) > 0 {
		if p.Schema().Columns[0].TblName.L != "" {
			return &(p.Schema().Columns[0].TblName)
		}
	}
	return nil
}

func (b *planBuilder) buildJoin(join *ast.Join) LogicalPlan {
	b.optFlag = b.optFlag | flagPredicatePushDown
	if join.Right == nil {
		return b.buildResultSetNode(join.Left)
	}
	leftPlan := b.buildResultSetNode(join.Left)
	rightPlan := b.buildResultSetNode(join.Right)
	leftAlias := extractTableAlias(leftPlan)
	rightAlias := extractTableAlias(rightPlan)

	newSchema := expression.MergeSchema(leftPlan.Schema(), rightPlan.Schema())
	joinPlan := LogicalJoin{}.init(b.allocator, b.ctx)
	addChild(joinPlan, leftPlan)
	addChild(joinPlan, rightPlan)
	joinPlan.SetSchema(newSchema)

	// Merge sub join's redundantSchema into this join plan. When handle query like
	// select t2.a from (t1 join t2 using (a)) join t3 using (a);
	// we can simply search in the top level join plan to find redundant column.
	var lRedundant, rRedundant *expression.Schema
	if left, ok := leftPlan.(*LogicalJoin); ok && left.redundantSchema != nil {
		lRedundant = left.redundantSchema
	}
	if right, ok := rightPlan.(*LogicalJoin); ok && right.redundantSchema != nil {
		rRedundant = right.redundantSchema
	}
	joinPlan.redundantSchema = expression.MergeSchema(lRedundant, rRedundant)

	if b.TableHints() != nil {
		joinPlan.preferMergeJoin = b.TableHints().ifPreferMergeJoin(leftAlias, rightAlias)
		if b.TableHints().ifPreferINLJ(leftAlias) {
			joinPlan.preferINLJ = joinPlan.preferINLJ | preferLeftAsOuter
		}
		if b.TableHints().ifPreferINLJ(rightAlias) {
			joinPlan.preferINLJ = joinPlan.preferINLJ | preferRightAsOuter
		}
		if joinPlan.preferMergeJoin && joinPlan.preferINLJ > 0 {
			b.err = errors.New("Optimizer Hints is conflict")
		}
	}

	if join.Using != nil {
		if err := b.buildUsingClause(joinPlan, leftPlan, rightPlan, join); err != nil {
			b.err = err
			return nil
		}
	} else if join.On != nil {
		onExpr, _, err := b.rewrite(join.On.Expr, joinPlan, nil, false)
		if err != nil {
			b.err = err
			return nil
		}
		if onExpr.IsCorrelated() {
			b.err = errors.New("ON condition doesn't support subqueries yet")
		}
		onCondition := expression.SplitCNFItems(onExpr)
		joinPlan.attachOnConds(onCondition)
	} else if joinPlan.JoinType == InnerJoin {
		joinPlan.cartesianJoin = true
	}
	if join.Tp == ast.LeftJoin {
		joinPlan.JoinType = LeftOuterJoin
		joinPlan.DefaultValues = make([]types.Datum, rightPlan.Schema().Len())
	} else if join.Tp == ast.RightJoin {
		joinPlan.JoinType = RightOuterJoin
		joinPlan.DefaultValues = make([]types.Datum, leftPlan.Schema().Len())
	} else {
		joinPlan.JoinType = InnerJoin
	}
	return joinPlan
}

// buildUsingClause do redundant column elimination and column ordering based on using clause.
// According to standard SQL, producing this display order:
// First, coalesced common columns of the two joined tables, in the order in which they occur in the first table.
// Second, columns unique to the first table, in order in which they occur in that table.
// Third, columns unique to the second table, in order in which they occur in that table.
func (b *planBuilder) buildUsingClause(p *LogicalJoin, leftPlan, rightPlan LogicalPlan, join *ast.Join) error {
	lsc := leftPlan.Schema().Clone()
	rsc := rightPlan.Schema().Clone()

	schemaCols := make([]*expression.Column, 0, len(lsc.Columns)+len(rsc.Columns)-len(join.Using))
	redundantCols := make([]*expression.Column, 0, len(join.Using))
	conds := make([]*expression.ScalarFunction, 0, len(join.Using))

	redundant := make(map[string]bool, len(join.Using))
	for _, col := range join.Using {
		var (
			err    error
			lc, rc *expression.Column
			cond   expression.Expression
		)

		if lc, err = lsc.FindColumn(col); err != nil {
			return errors.Trace(err)
		}
		if rc, err = rsc.FindColumn(col); err != nil {
			return errors.Trace(err)
		}
		redundant[col.Name.L] = true
		if lc == nil || rc == nil {
			// Same as MySQL.
			return ErrUnknownColumn.GenByArgs(col.Name, "from clause")
		}

		if cond, err = expression.NewFunction(b.ctx, ast.EQ, types.NewFieldType(mysql.TypeTiny), lc, rc); err != nil {
			return errors.Trace(err)
		}
		conds = append(conds, cond.(*expression.ScalarFunction))

		if join.Tp == ast.RightJoin {
			schemaCols = append(schemaCols, rc)
			redundantCols = append(redundantCols, lc)
		} else {
			schemaCols = append(schemaCols, lc)
			redundantCols = append(redundantCols, rc)
		}
	}

	// Columns in using clause may not ordered in the order in which they occur in the first table, so reorder them.
	sort.Slice(schemaCols, func(i, j int) bool {
		return schemaCols[i].Position < schemaCols[j].Position
	})

	if join.Tp == ast.RightJoin {
		lsc, rsc = rsc, lsc
	}
	for _, col := range lsc.Columns {
		if !redundant[col.ColName.L] {
			schemaCols = append(schemaCols, col)
		}
	}
	for _, col := range rsc.Columns {
		if !redundant[col.ColName.L] {
			schemaCols = append(schemaCols, col)
		}
	}

	p.SetSchema(expression.NewSchema(schemaCols...))
	p.EqualConditions = append(conds, p.EqualConditions...)

	// p.redundantSchema may contains columns which are merged from sub join, so merge it with redundantCols.
	p.redundantSchema = expression.MergeSchema(p.redundantSchema, expression.NewSchema(redundantCols...))

	return nil
}

func (b *planBuilder) buildSelection(p LogicalPlan, where ast.ExprNode, AggMapper map[*ast.AggregateFuncExpr]int) LogicalPlan {
	b.optFlag = b.optFlag | flagPredicatePushDown
	conditions := splitWhere(where)
	expressions := make([]expression.Expression, 0, len(conditions))
	selection := Selection{}.init(b.allocator, b.ctx)
	for _, cond := range conditions {
		expr, np, err := b.rewrite(cond, p, AggMapper, false)
		if err != nil {
			b.err = err
			return nil
		}
		p = np
		if expr == nil {
			continue
		}
		expressions = append(expressions, expression.SplitCNFItems(expr)...)
	}
	if len(expressions) == 0 {
		return p
	}
	selection.Conditions = expressions
	selection.SetSchema(p.Schema().Clone())
	addChild(selection, p)
	return selection
}

// buildProjection returns a Projection plan and non-aux columns length.
func (b *planBuilder) buildProjection(p LogicalPlan, fields []*ast.SelectField, mapper map[*ast.AggregateFuncExpr]int) (LogicalPlan, int) {
	proj := Projection{Exprs: make([]expression.Expression, 0, len(fields))}.init(b.allocator, b.ctx)
	schema := expression.NewSchema(make([]*expression.Column, 0, len(fields))...)
	oldLen := 0
	for _, field := range fields {
		newExpr, np, err := b.rewrite(field.Expr, p, mapper, true)
		if err != nil {
			b.err = errors.Trace(err)
			return nil, oldLen
		}
		p = np
		proj.Exprs = append(proj.Exprs, newExpr)
		var tblName, colName model.CIStr
		if field.AsName.L != "" {
			colName = field.AsName
		} else if c, ok := newExpr.(*expression.Column); ok && !c.IsAggOrSubq {
			if astCol, ok := getInnerFromParentheses(field.Expr).(*ast.ColumnNameExpr); ok {
				colName = astCol.Name.Name
				tblName = astCol.Name.Table
			} else {
				colName = c.ColName
				tblName = c.TblName
			}
		} else {
			// When the query is select t.a from t group by a; The Column Name should be a but not t.a;
			if agg, ok := field.Expr.(*ast.AggregateFuncExpr); ok && agg.F == ast.AggFuncFirstRow {
				if col, ok := agg.Args[0].(*ast.ColumnNameExpr); ok {
					colName = col.Name.Name
				}
			} else {
				innerExpr := getInnerFromParentheses(field.Expr)
				if _, ok := innerExpr.(*ast.ValueExpr); ok && innerExpr.Text() != "" {
					colName = model.NewCIStr(innerExpr.Text())
				} else {
					colName = model.NewCIStr(field.Text())
				}
			}
		}
		col := &expression.Column{
			FromID:  proj.id,
			TblName: tblName,
			ColName: colName,
			RetType: newExpr.GetType(),
		}
		if !field.Auxiliary {
			oldLen++
		}
		schema.Append(col)
		col.Position = schema.Len()
	}
	proj.SetSchema(schema)
	addChild(proj, p)
	return proj, oldLen
}

func (b *planBuilder) buildDistinct(child LogicalPlan, length int) LogicalPlan {
	b.optFlag = b.optFlag | flagBuildKeyInfo
	b.optFlag = b.optFlag | flagAggregationOptimize
	agg := LogicalAggregation{
		AggFuncs:     make([]expression.AggregationFunction, 0, child.Schema().Len()),
		GroupByItems: expression.Column2Exprs(child.Schema().Clone().Columns[:length]),
	}.init(b.allocator, b.ctx)
	agg.collectGroupByColumns()
	for _, col := range child.Schema().Columns {
		agg.AggFuncs = append(agg.AggFuncs, expression.NewAggFunction(ast.AggFuncFirstRow, []expression.Expression{col}, false))
	}
	addChild(agg, child)
	agg.SetSchema(child.Schema().Clone())
	return agg
}

func (b *planBuilder) buildUnion(union *ast.UnionStmt) LogicalPlan {
	u := Union{}.init(b.allocator, b.ctx)
	u.children = make([]Plan, len(union.SelectList.Selects))
	for i, sel := range union.SelectList.Selects {
		u.children[i] = b.buildSelect(sel)
	}
	firstSchema := u.children[0].Schema().Clone()
	for i, sel := range u.children {
		if firstSchema.Len() != sel.Schema().Len() {
			b.err = errors.New("The used SELECT statements have a different number of columns")
			return nil
		}
		if _, ok := sel.(*Projection); !ok {
			proj := Projection{Exprs: expression.Column2Exprs(sel.Schema().Columns)}.init(b.allocator, b.ctx)
			proj.SetSchema(sel.Schema().Clone())
			sel.SetParents(proj)
			proj.SetChildren(sel)
			sel = proj
			u.children[i] = proj
		}
		for i, col := range sel.Schema().Columns {
			/*
			 * The lengths of the columns in the UNION result take into account the values retrieved by all of the SELECT statements
			 * SELECT REPEAT('a',1) UNION SELECT REPEAT('b',10);
			 * +---------------+
			 * | REPEAT('a',1) |
			 * +---------------+
			 * | a             |
			 * | bbbbbbbbbb    |
			 * +---------------+
			 */
			if col.RetType.Flen > firstSchema.Columns[i].RetType.Flen {
				firstSchema.Columns[i].RetType.Flen = col.RetType.Flen
			}
			// For select nul union select "abc", we should not convert "abc" to nil.
			// And the result field type should be VARCHAR.
			if firstSchema.Columns[i].RetType.Tp == 0 || firstSchema.Columns[i].RetType.Tp == mysql.TypeNull {
				firstSchema.Columns[i].RetType.Tp = col.RetType.Tp
			}
		}
		sel.SetParents(u)
	}
	for _, v := range firstSchema.Columns {
		v.FromID = u.id
		v.DBName = model.NewCIStr("")
	}

	u.SetSchema(firstSchema)
	var p LogicalPlan
	p = u
	if union.Distinct {
		p = b.buildDistinct(u, u.Schema().Len())
	}
	if union.OrderBy != nil {
		p = b.buildSort(p, union.OrderBy.Items, nil)
	}
	if union.Limit != nil {
		p = b.buildLimit(p, union.Limit)
	}
	return p
}

// ByItems wraps a "by" item.
type ByItems struct {
	Expr expression.Expression
	Desc bool
}

// String implements fmt.Stringer interface.
func (by *ByItems) String() string {
	if by.Desc {
		return fmt.Sprintf("%s true", by.Expr)
	}
	return by.Expr.String()
}

func (b *planBuilder) buildSort(p LogicalPlan, byItems []*ast.ByItem, aggMapper map[*ast.AggregateFuncExpr]int) LogicalPlan {
	sort := Sort{}.init(b.allocator, b.ctx)
	exprs := make([]*ByItems, 0, len(byItems))
	for _, item := range byItems {
		it, np, err := b.rewrite(item.Expr, p, aggMapper, true)
		if err != nil {
			b.err = err
			return nil
		}
		p = np
		exprs = append(exprs, &ByItems{Expr: it, Desc: item.Desc})
	}
	sort.ByItems = exprs
	addChild(sort, p)
	sort.SetSchema(p.Schema().Clone())
	return sort
}

// getUintForLimitOffset gets uint64 value for limit/offset.
// For ordinary statement, limit/offset should be uint64 constant value.
// For prepared statement, limit/offset is string. We should convert it to uint64.
func getUintForLimitOffset(sc *variable.StatementContext, val interface{}) (uint64, error) {
	switch v := val.(type) {
	case uint64:
		return v, nil
	case int64:
		if v >= 0 {
			return uint64(v), nil
		}
	case string:
		uVal, err := types.StrToUint(sc, v)
		return uVal, errors.Trace(err)
	}
	return 0, errors.Errorf("Invalid type %T for Limit/Offset", val)
}

func (b *planBuilder) buildLimit(src LogicalPlan, limit *ast.Limit) LogicalPlan {
	if UseDAGPlanBuilder(b.ctx) {
		b.optFlag = b.optFlag | flagPushDownTopN
	}
	var (
		offset, count uint64
		err           error
	)
	sc := b.ctx.GetSessionVars().StmtCtx
	if limit.Offset != nil {
		offset, err = getUintForLimitOffset(sc, limit.Offset.GetValue())
		if err != nil {
			b.err = ErrWrongArguments
			return nil
		}
	}
	if limit.Count != nil {
		count, err = getUintForLimitOffset(sc, limit.Count.GetValue())
		if err != nil {
			b.err = ErrWrongArguments
			return nil
		}
	}

	li := Limit{
		Offset: offset,
		Count:  count,
	}.init(b.allocator, b.ctx)
	addChild(li, src)
	li.SetSchema(src.Schema().Clone())
	return li
}

// colMatch(a,b) means that if a match b, e.g. t.a can match test.t.a but test.t.a can't match t.a.
// Because column a want column from database test exactly.
func colMatch(a *ast.ColumnName, b *ast.ColumnName) bool {
	if a.Schema.L == "" || a.Schema.L == b.Schema.L {
		if a.Table.L == "" || a.Table.L == b.Table.L {
			return a.Name.L == b.Name.L
		}
	}
	return false
}

func matchField(f *ast.SelectField, col *ast.ColumnNameExpr, ignoreAsName bool) bool {
	// if col specify a table name, resolve from table source directly.
	if col.Name.Table.L == "" {
		if f.AsName.L == "" || ignoreAsName {
			if curCol, isCol := f.Expr.(*ast.ColumnNameExpr); isCol {
				return curCol.Name.Name.L == col.Name.Name.L
			}
			// a expression without as name can't be matched.
			return false
		}
		return f.AsName.L == col.Name.Name.L
	}
	return false
}

func resolveFromSelectFields(v *ast.ColumnNameExpr, fields []*ast.SelectField, ignoreAsName bool) (index int, err error) {
	var matchedExpr ast.ExprNode
	index = -1
	for i, field := range fields {
		if field.Auxiliary {
			continue
		}
		if matchField(field, v, ignoreAsName) {
			curCol, isCol := field.Expr.(*ast.ColumnNameExpr)
			if !isCol {
				return i, nil
			}
			if matchedExpr == nil {
				matchedExpr = curCol
				index = i
			} else if !colMatch(matchedExpr.(*ast.ColumnNameExpr).Name, curCol.Name) &&
				!colMatch(curCol.Name, matchedExpr.(*ast.ColumnNameExpr).Name) {
				return -1, ErrAmbiguous.GenByArgs(curCol.Name.Name.L)
			}
		}
	}
	return
}

// AggregateFuncExtractor visits Expr tree.
// It converts ColunmNameExpr to AggregateFuncExpr and collects AggregateFuncExpr.
type havingAndOrderbyExprResolver struct {
	inAggFunc    bool
	inExpr       bool
	orderBy      bool
	err          error
	p            LogicalPlan
	selectFields []*ast.SelectField
	aggMapper    map[*ast.AggregateFuncExpr]int
	colMapper    map[*ast.ColumnNameExpr]int
	gbyItems     []*ast.ByItem
	outerSchemas []*expression.Schema
}

// Enter implements Visitor interface.
func (a *havingAndOrderbyExprResolver) Enter(n ast.Node) (node ast.Node, skipChildren bool) {
	switch n.(type) {
	case *ast.AggregateFuncExpr:
		a.inAggFunc = true
	case *ast.ParamMarkerExpr, *ast.ColumnNameExpr, *ast.ColumnName:
	case *ast.SubqueryExpr, *ast.ExistsSubqueryExpr:
		// Enter a new context, skip it.
		// For example: select sum(c) + c + exists(select c from t) from t;
		return n, true
	default:
		a.inExpr = true
	}
	return n, false
}

func (a *havingAndOrderbyExprResolver) resolveFromSchema(v *ast.ColumnNameExpr, schema *expression.Schema) (int, error) {
	col, err := schema.FindColumn(v.Name)
	if err != nil {
		return -1, errors.Trace(err)
	}
	if col == nil {
		return -1, nil
	}
	newColName := &ast.ColumnName{
		Schema: col.DBName,
		Table:  col.TblName,
		Name:   col.ColName,
	}
	for i, field := range a.selectFields {
		if c, ok := field.Expr.(*ast.ColumnNameExpr); ok && colMatch(newColName, c.Name) {
			return i, nil
		}
	}
	sf := &ast.SelectField{
		Expr:      &ast.ColumnNameExpr{Name: newColName},
		Auxiliary: true,
	}
	sf.Expr.SetType(col.GetType())
	a.selectFields = append(a.selectFields, sf)
	return len(a.selectFields) - 1, nil
}

// Leave implements Visitor interface.
func (a *havingAndOrderbyExprResolver) Leave(n ast.Node) (node ast.Node, ok bool) {
	switch v := n.(type) {
	case *ast.AggregateFuncExpr:
		a.inAggFunc = false
		a.aggMapper[v] = len(a.selectFields)
		a.selectFields = append(a.selectFields, &ast.SelectField{
			Auxiliary: true,
			Expr:      v,
			AsName:    model.NewCIStr(fmt.Sprintf("sel_agg_%d", len(a.selectFields))),
		})
	case *ast.ColumnNameExpr:
		resolveFieldsFirst := true
		if a.inAggFunc || (a.orderBy && a.inExpr) {
			resolveFieldsFirst = false
		}
		if !a.inAggFunc && !a.orderBy {
			for _, item := range a.gbyItems {
				if col, ok := item.Expr.(*ast.ColumnNameExpr); ok &&
					(colMatch(v.Name, col.Name) || colMatch(col.Name, v.Name)) {
					resolveFieldsFirst = false
					break
				}
			}
		}
		index := -1
		if resolveFieldsFirst {
			index, a.err = resolveFromSelectFields(v, a.selectFields, false)
			if a.err != nil {
				return node, false
			}
			if index == -1 {
				if a.orderBy {
					index, a.err = a.resolveFromSchema(v, a.p.Schema())
				} else {
					index, a.err = resolveFromSelectFields(v, a.selectFields, true)
				}
			}
		} else {
			// We should ignore the err when resolving from schema. Because we could resolve successfully
			// when considering select fields.
			index, _ = a.resolveFromSchema(v, a.p.Schema())
			if index == -1 {
				index, a.err = resolveFromSelectFields(v, a.selectFields, false)
			}
		}
		if a.err != nil {
			return node, false
		}
		if index == -1 {
			// If we can't find it any where, it may be a correlated columns.
			for _, schema := range a.outerSchemas {
				if col, _ := schema.FindColumn(v.Name); col != nil {
					return n, true
				}
			}
			a.err = errors.Errorf("Unknown Column %s", v.Name.Name.L)
			return node, false
		}
		if a.inAggFunc {
			return a.selectFields[index].Expr, true
		}
		a.colMapper[v] = index
	}
	return n, true
}

// resolveHavingAndOrderBy will process aggregate functions and resolve the columns that don't exist in select fields.
// If we found some columns that are not in select fields, we will append it to select fields and update the colMapper.
// When we rewrite the order by / having expression, we will find column in map at first.
func (b *planBuilder) resolveHavingAndOrderBy(sel *ast.SelectStmt, p LogicalPlan) (
	map[*ast.AggregateFuncExpr]int, map[*ast.AggregateFuncExpr]int) {
	extractor := &havingAndOrderbyExprResolver{
		p:            p,
		selectFields: sel.Fields.Fields,
		aggMapper:    make(map[*ast.AggregateFuncExpr]int),
		colMapper:    b.colMapper,
		outerSchemas: b.outerSchemas,
	}
	if sel.GroupBy != nil {
		extractor.gbyItems = sel.GroupBy.Items
	}
	// Extract agg funcs from having clause.
	if sel.Having != nil {
		n, ok := sel.Having.Expr.Accept(extractor)
		if !ok {
			b.err = errors.Trace(extractor.err)
			return nil, nil
		}
		sel.Having.Expr = n.(ast.ExprNode)
	}
	havingAggMapper := extractor.aggMapper
	extractor.aggMapper = make(map[*ast.AggregateFuncExpr]int)
	extractor.orderBy = true
	extractor.inExpr = false
	// Extract agg funcs from order by clause.
	if sel.OrderBy != nil {
		for _, item := range sel.OrderBy.Items {
			n, ok := item.Expr.Accept(extractor)
			if !ok {
				b.err = errors.Trace(extractor.err)
				return nil, nil
			}
			item.Expr = n.(ast.ExprNode)
		}
	}
	sel.Fields.Fields = extractor.selectFields
	return havingAggMapper, extractor.aggMapper
}

func (b *planBuilder) extractAggFuncs(fields []*ast.SelectField) ([]*ast.AggregateFuncExpr, map[*ast.AggregateFuncExpr]int) {
	extractor := &AggregateFuncExtractor{}
	for _, f := range fields {
		n, _ := f.Expr.Accept(extractor)
		f.Expr = n.(ast.ExprNode)
	}
	aggList := extractor.AggFuncs
	totalAggMapper := make(map[*ast.AggregateFuncExpr]int)

	for i, agg := range aggList {
		totalAggMapper[agg] = i
	}
	return aggList, totalAggMapper
}

// gbyResolver resolves group by items from select fields.
type gbyResolver struct {
	fields []*ast.SelectField
	schema *expression.Schema
	err    error
	inExpr bool
}

func (g *gbyResolver) Enter(inNode ast.Node) (ast.Node, bool) {
	switch inNode.(type) {
	case *ast.SubqueryExpr, *ast.CompareSubqueryExpr, *ast.ExistsSubqueryExpr:
		return inNode, true
	case *ast.ValueExpr, *ast.ColumnNameExpr, *ast.ParenthesesExpr, *ast.ColumnName:
	default:
		g.inExpr = true
	}
	return inNode, false
}

func (g *gbyResolver) Leave(inNode ast.Node) (ast.Node, bool) {
	switch v := inNode.(type) {
	case *ast.ColumnNameExpr:
		col, err := g.schema.FindColumn(v.Name)
		if col == nil || !g.inExpr {
			var index = -1
			index, g.err = resolveFromSelectFields(v, g.fields, false)
			if g.err != nil {
				return inNode, false
			}
			if col != nil {
				return inNode, true
			}
			if index != -1 {
				return g.fields[index].Expr, true
			}
			g.err = errors.Trace(err)
			return inNode, false
		}
	case *ast.PositionExpr:
		if v.N >= 1 && v.N <= len(g.fields) {
			return g.fields[v.N-1].Expr, true
		}
		g.err = errors.Errorf("Unknown column '%d' in 'group statement'", v.N)
		return inNode, false
	}
	return inNode, true
}

func (b *planBuilder) resolveGbyExprs(p LogicalPlan, gby *ast.GroupByClause, fields []*ast.SelectField) (LogicalPlan, []expression.Expression) {
	exprs := make([]expression.Expression, 0, len(gby.Items))
	resolver := &gbyResolver{fields: fields, schema: p.Schema()}
	for _, item := range gby.Items {
		resolver.inExpr = false
		retExpr, _ := item.Expr.Accept(resolver)
		if resolver.err != nil {
			b.err = errors.Trace(resolver.err)
			return nil, nil
		}
		item.Expr = retExpr.(ast.ExprNode)
		expr, np, err := b.rewrite(item.Expr, p, nil, true)
		if err != nil {
			b.err = errors.Trace(err)
			return nil, nil
		}
		exprs = append(exprs, expr)
		p = np
	}
	return p, exprs
}

func (b *planBuilder) unfoldWildStar(p LogicalPlan, selectFields []*ast.SelectField) (resultList []*ast.SelectField) {
	for i, field := range selectFields {
		if field.WildCard == nil {
			resultList = append(resultList, field)
			continue
		}
		if field.WildCard.Table.L == "" && i > 0 {
			b.err = ErrInvalidWildCard
			return
		}
		dbName := field.WildCard.Schema
		tblName := field.WildCard.Table
		for _, col := range p.Schema().Columns {
			if (dbName.L == "" || dbName.L == col.DBName.L) &&
				(tblName.L == "" || tblName.L == col.TblName.L) {
				colName := &ast.ColumnNameExpr{
					Name: &ast.ColumnName{
						Schema: col.DBName,
						Table:  col.TblName,
						Name:   col.ColName,
					}}
				colName.SetType(col.GetType())
				field := &ast.SelectField{Expr: colName}
				field.SetText(col.ColName.O)
				resultList = append(resultList, field)
			}
		}
	}
	return
}

func (b *planBuilder) pushTableHints(hints []*ast.TableOptimizerHint) bool {
	var sortMergeTables, INLJTables []model.CIStr
	for _, hint := range hints {
		switch hint.HintName.L {
		case TiDBMergeJoin:
			sortMergeTables = append(sortMergeTables, hint.Tables...)
		case TiDBIndexNestedLoopJoin:
			INLJTables = append(INLJTables, hint.Tables...)
		default:
			// ignore hints that not implemented
		}
	}
	if len(sortMergeTables) != 0 || len(INLJTables) != 0 {
		b.tableHintInfo = append(b.tableHintInfo, tableHintInfo{
			sortMergeJoinTables: sortMergeTables,
			INLJTables:          INLJTables,
		})
		return true
	}
	return false
}

func (b *planBuilder) popTableHints() {
	b.tableHintInfo = b.tableHintInfo[:len(b.tableHintInfo)-1]
}

// TableHints returns the *tableHintInfo of PlanBuilder.
func (b *planBuilder) TableHints() *tableHintInfo {
	if b.tableHintInfo == nil || len(b.tableHintInfo) == 0 {
		return nil
	}
	return &(b.tableHintInfo[len(b.tableHintInfo)-1])
}

func (b *planBuilder) buildSelect(sel *ast.SelectStmt) LogicalPlan {
	if sel.TableHints != nil {
		// table hints without query block support only visible in current SELECT
		if b.pushTableHints(sel.TableHints) {
			defer b.popTableHints()
		}
	}

	hasAgg := b.detectSelectAgg(sel)
	var (
		p                             LogicalPlan
		aggFuncs                      []*ast.AggregateFuncExpr
		havingMap, orderMap, totalMap map[*ast.AggregateFuncExpr]int
		gbyCols                       []expression.Expression
	)
	if sel.From != nil {
		p = b.buildResultSetNode(sel.From.TableRefs)
	} else {
		p = b.buildTableDual()
	}
	if b.err != nil {
		return nil
	}
	originalFields := sel.Fields.Fields
	sel.Fields.Fields = b.unfoldWildStar(p, sel.Fields.Fields)
	if b.err != nil {
		return nil
	}
	if sel.GroupBy != nil {
		p, gbyCols = b.resolveGbyExprs(p, sel.GroupBy, sel.Fields.Fields)
		if b.err != nil {
			return nil
		}
	}
	// We must resolve having and order by clause before build projection,
	// because when the query is "select a+1 as b from t having sum(b) < 0", we must replace sum(b) to sum(a+1),
	// which only can be done before building projection and extracting Agg functions.
	havingMap, orderMap = b.resolveHavingAndOrderBy(sel, p)
	if sel.Where != nil {
		p = b.buildSelection(p, sel.Where, nil)
		if b.err != nil {
			return nil
		}
	}
	if sel.LockTp != ast.SelectLockNone {
		p = b.buildSelectLock(p, sel.LockTp)
	}
	if hasAgg {
		aggFuncs, totalMap = b.extractAggFuncs(sel.Fields.Fields)
		if b.err != nil {
			return nil
		}
		var aggIndexMap map[int]int
		p, aggIndexMap = b.buildAggregation(p, aggFuncs, gbyCols)
		for k, v := range totalMap {
			totalMap[k] = aggIndexMap[v]
		}
		if b.err != nil {
			return nil
		}
	}
	var oldLen int
	p, oldLen = b.buildProjection(p, sel.Fields.Fields, totalMap)
	if b.err != nil {
		return nil
	}
	if sel.Having != nil {
		p = b.buildSelection(p, sel.Having.Expr, havingMap)
		if b.err != nil {
			return nil
		}
	}
	if sel.Distinct {
		p = b.buildDistinct(p, oldLen)
		if b.err != nil {
			return nil
		}
	}
	if sel.OrderBy != nil {
		p = b.buildSort(p, sel.OrderBy.Items, orderMap)
		if b.err != nil {
			return nil
		}
	}
	if sel.Limit != nil {
		p = b.buildLimit(p, sel.Limit)
		if b.err != nil {
			return nil
		}
	}
	sel.Fields.Fields = originalFields
	if oldLen != p.Schema().Len() {
		proj := Projection{Exprs: expression.Column2Exprs(p.Schema().Columns[:oldLen])}.init(b.allocator, b.ctx)
		addChild(proj, p)
		proj.SetSchema(expression.NewSchema(p.Schema().Columns[:oldLen]...))
		return proj
	}

	return p
}

func (b *planBuilder) buildTableDual() LogicalPlan {
	dual := TableDual{RowCount: 1}.init(b.allocator, b.ctx)
	dual.SetSchema(expression.NewSchema())
	return dual
}

func (b *planBuilder) buildDataSource(tn *ast.TableName) LogicalPlan {
	handle := sessionctx.GetDomain(b.ctx).StatsHandle()
	var statisticTable *statistics.Table
	if handle == nil {
		// When the first session is created, the handle hasn't been initialized.
		statisticTable = statistics.PseudoTable(tn.TableInfo.ID)
	} else {
		statisticTable = handle.GetTableStats(tn.TableInfo.ID)
	}
	if b.err != nil {
		return nil
	}
	schemaName := tn.Schema
	if schemaName.L == "" {
		schemaName = model.NewCIStr(b.ctx.GetSessionVars().CurrentDB)
	}
	tbl, err := b.is.TableByName(schemaName, tn.Name)
	if err != nil {
		b.err = errors.Trace(err)
		return nil
	}
	tableInfo := tbl.Meta()

	p := DataSource{
		indexHints:     tn.IndexHints,
		tableInfo:      tableInfo,
		statisticTable: statisticTable,
		DBName:         schemaName,
		GenValues:      make(map[int]expression.Expression, 0),
	}.init(b.allocator, b.ctx)

	b.visitInfo = appendVisitInfo(b.visitInfo, mysql.SelectPriv, schemaName.L, tableInfo.Name.L, "")

	// Equal condition contains a column from previous joined table.
	schema := expression.NewSchema(make([]*expression.Column, 0, len(tableInfo.Columns))...)
	for i, col := range tableInfo.Columns {
		if b.inUpdateStmt {
			switch col.State {
			case model.StatePublic, model.StateWriteOnly, model.StateWriteReorganization:
			default:
				continue
			}
		} else if col.State != model.StatePublic {
			continue
		}
		p.Columns = append(p.Columns, col)
		schema.Append(&expression.Column{
			FromID:   p.id,
			ColName:  col.Name,
			TblName:  tableInfo.Name,
			DBName:   schemaName,
			RetType:  &col.FieldType,
			Position: i, // NOTE: Position can be discontinuous?
			ID:       col.ID})
	}
	p.SetSchema(schema)
	// for not stored generated column
	for _, col := range schema.Columns {
		idx := col.Position
		colInfo := tableInfo.Columns[idx]
		if len(colInfo.GeneratedExprString) != 0 && !colInfo.GeneratedStored {
			expr, _, err := b.rewrite(tbl.Cols()[idx].GeneratedExpr, p, nil, true)
			if err != nil {
				b.err = errors.Trace(err)
				return nil
			}
			p.GenValues[idx] = expr
		}
	}
	return p
}

// ApplyConditionChecker checks whether all or any output of apply matches a condition.
type ApplyConditionChecker struct {
	Condition expression.Expression
	All       bool
}

// buildApplyWithJoinType builds apply plan with outerPlan and innerPlan, which apply join with particular join type for
// every row from outerPlan and the whole innerPlan.
func (b *planBuilder) buildApplyWithJoinType(outerPlan, innerPlan LogicalPlan, tp JoinType) LogicalPlan {
	b.optFlag = b.optFlag | flagPredicatePushDown
	b.optFlag = b.optFlag | flagBuildKeyInfo
	b.optFlag = b.optFlag | flagDecorrelate
	ap := LogicalApply{LogicalJoin: LogicalJoin{JoinType: tp}}.init(b.allocator, b.ctx)

	addChild(ap, outerPlan)
	addChild(ap, innerPlan)
	ap.SetSchema(expression.MergeSchema(outerPlan.Schema(), innerPlan.Schema()))
	for i := outerPlan.Schema().Len(); i < ap.Schema().Len(); i++ {
		ap.schema.Columns[i].IsAggOrSubq = true
	}
	return ap
}

// buildSemiApply builds apply plan with outerPlan and innerPlan, which apply semi-join for every row from outerPlan and the whole innerPlan.
func (b *planBuilder) buildSemiApply(outerPlan, innerPlan LogicalPlan, condition []expression.Expression, asScalar, not bool) LogicalPlan {
	b.optFlag = b.optFlag | flagPredicatePushDown
	b.optFlag = b.optFlag | flagBuildKeyInfo
	b.optFlag = b.optFlag | flagDecorrelate
	join := b.buildSemiJoin(outerPlan, innerPlan, condition, asScalar, not)
	ap := &LogicalApply{LogicalJoin: *join}
	ap.tp = TypeApply
	ap.id = ap.tp + ap.allocator.allocID()
	ap.self = ap
	ap.children[0].SetParents(ap)
	ap.children[1].SetParents(ap)
	return ap
}

func (b *planBuilder) buildExists(p LogicalPlan) LogicalPlan {
out:
	for {
		switch plan := p.(type) {
		// This can be removed when in exists clause,
		// e.g. exists(select count(*) from t order by a) is equal to exists t.
		case *Projection, *Sort:
			p = p.Children()[0].(LogicalPlan)
			p.SetParents()
		case *LogicalAggregation:
			if len(plan.GroupByItems) == 0 {
				p = b.buildTableDual()
				break out
			}
			p = p.Children()[0].(LogicalPlan)
			p.SetParents()
		default:
			break out
		}
	}
	exists := Exists{}.init(b.allocator, b.ctx)
	addChild(exists, p)
	newCol := &expression.Column{
		FromID:  exists.id,
		RetType: types.NewFieldType(mysql.TypeTiny),
		ColName: model.NewCIStr("exists_col")}
	exists.SetSchema(expression.NewSchema(newCol))
	return exists
}

func (b *planBuilder) buildMaxOneRow(p LogicalPlan) LogicalPlan {
	maxOneRow := MaxOneRow{}.init(b.allocator, b.ctx)
	addChild(maxOneRow, p)
	maxOneRow.SetSchema(p.Schema().Clone())
	return maxOneRow
}

func (b *planBuilder) buildSemiJoin(outerPlan, innerPlan LogicalPlan, onCondition []expression.Expression, asScalar bool, not bool) *LogicalJoin {
	joinPlan := LogicalJoin{}.init(b.allocator, b.ctx)
	for i, expr := range onCondition {
		onCondition[i] = expr.Decorrelate(outerPlan.Schema())
	}
	joinPlan.SetChildren(outerPlan, innerPlan)
	outerPlan.SetParents(joinPlan)
	innerPlan.SetParents(joinPlan)
	joinPlan.attachOnConds(onCondition)
	if asScalar {
		newSchema := outerPlan.Schema().Clone()
		newSchema.Append(&expression.Column{
			FromID:      joinPlan.id,
			ColName:     model.NewCIStr(fmt.Sprintf("%s_aux_0", joinPlan.id)),
			RetType:     types.NewFieldType(mysql.TypeTiny),
			IsAggOrSubq: true,
		})
		joinPlan.SetSchema(newSchema)
		joinPlan.JoinType = LeftOuterSemiJoin
	} else {
		joinPlan.SetSchema(outerPlan.Schema().Clone())
		joinPlan.JoinType = SemiJoin
	}
	joinPlan.anti = not
	return joinPlan
}

func (b *planBuilder) buildUpdate(update *ast.UpdateStmt) LogicalPlan {
	b.inUpdateStmt = true
	sel := &ast.SelectStmt{Fields: &ast.FieldList{}, From: update.TableRefs, Where: update.Where, OrderBy: update.Order, Limit: update.Limit}
	p := b.buildResultSetNode(sel.From.TableRefs)
	if b.err != nil {
		return nil
	}

	var tableList []*ast.TableName
	tableList = extractTableList(sel.From.TableRefs, tableList)
	for _, t := range tableList {
		dbName := t.Schema.L
		if dbName == "" {
			dbName = b.ctx.GetSessionVars().CurrentDB
		}
		b.visitInfo = appendVisitInfo(b.visitInfo, mysql.UpdatePriv, dbName, t.Name.L, "")
	}

	if sel.Where != nil {
		p = b.buildSelection(p, sel.Where, nil)
		if b.err != nil {
			return nil
		}
	}
	if sel.OrderBy != nil {
		p = b.buildSort(p, sel.OrderBy.Items, nil)
		if b.err != nil {
			return nil
		}
	}
	if sel.Limit != nil {
		p = b.buildLimit(p, sel.Limit)
		if b.err != nil {
			return nil
		}
	}
	orderedList, np := b.buildUpdateLists(tableList, update.List, p)
	if b.err != nil {
		return nil
	}
	p = np
	updt := Update{OrderedList: orderedList, NormalAssignLength: len(update.List)}.init(b.allocator, b.ctx)
	addChild(updt, p)
	updt.SetSchema(p.Schema())
	return updt
}

func (b *planBuilder) buildUpdateLists(tableList []*ast.TableName, list []*ast.Assignment, p LogicalPlan) ([]*expression.Assignment, LogicalPlan) {
	modifyColumns := make(map[string]struct{}, p.Schema().Len()) // Which columns are in set list.
	for _, assign := range list {
		col, _, err := p.findColumn(assign.Column)
		if err != nil {
			b.err = errors.Trace(err)
			return nil, nil
		}
		columnFullName := fmt.Sprintf("%s.%s.%s", col.DBName.L, col.TblName.L, col.ColName)
		modifyColumns[columnFullName] = struct{}{}
	}
	// If columnes in set list contains generated columns, raise error.
	// And, fill virtualAssignments here; that's for generated columns.
	virtualAssignments := make([]*ast.Assignment, 0)
	for _, tn := range tableList {
		tableInfo := tn.TableInfo
<<<<<<< HEAD
		table, _ := b.is.TableByID(tableInfo.ID)
		for i, colInfo := range tableInfo.Columns {
			if len(colInfo.GeneratedExprString) != 0 {
				columnFullName := fmt.Sprintf("%s.%s.%s", tn.Schema.L, tn.Name.L, colInfo.Name.L)
				if _, ok := modifyColumns[columnFullName]; ok {
					b.err = ErrBadGeneratedColumn.GenByArgs(colInfo.Name.O, tableInfo.Name.O)
					return nil, nil
				}
				if colInfo.GeneratedStored || tableInfo.ColumnIsInIndex(colInfo) {
					virtualAssignments = append(virtualAssignments, &ast.Assignment{
						Column: &ast.ColumnName{
							Schema: tn.Schema,
							Table:  tn.Name,
							Name:   colInfo.Name,
						},
						Expr: table.Cols()[i].GeneratedExpr,
					})
				}
=======
		for _, colInfo := range tableInfo.Columns {
			if len(colInfo.GeneratedExprString) == 0 {
				continue
			}
			columnFullName := fmt.Sprintf("%s.%s.%s", tn.Schema.L, tn.Name.L, colInfo.Name.L)
			if _, ok := modifyColumns[columnFullName]; ok {
				b.err = ErrBadGeneratedColumn.GenByArgs(colInfo.Name.O, tableInfo.Name.O)
				return nil, nil
>>>>>>> de79bfc2
			}
		}
	}

	newList := make([]*expression.Assignment, 0, p.Schema().Len())
<<<<<<< HEAD
	for i, assign := range append(list, virtualAssignments...) {
		col, err := p.Schema().FindColumn(assign.Column)
=======
	for _, assign := range list {
		col, _, err := p.findColumn(assign.Column)
		if err != nil {
			b.err = errors.Trace(err)
			return nil, nil
		}
>>>>>>> de79bfc2
		var newExpr expression.Expression
		var np LogicalPlan
		if i < len(list) {
			newExpr, np, err = b.rewrite(assign.Expr, p, nil, false)
		} else {
			// rewrite with generation expression
			rewritePreprocess := func(expr ast.Node) ast.Node {
				switch x := expr.(type) {
				case *ast.ColumnName:
					return &ast.ColumnName{
						Schema: assign.Column.Schema,
						Table:  assign.Column.Table,
						Name:   x.Name,
					}
				}
				return expr
			}
			newExpr, np, err = b.rewriteWithPreprocess(assign.Expr, p, nil, false, rewritePreprocess)
		}
		if err != nil {
			b.err = errors.Trace(err)
			return nil, nil
		}
		p = np
		newList = append(newList, &expression.Assignment{Col: col.Clone().(*expression.Column), Expr: newExpr})
	}
	return newList, p
}

func (b *planBuilder) buildDelete(delete *ast.DeleteStmt) LogicalPlan {
	sel := &ast.SelectStmt{Fields: &ast.FieldList{}, From: delete.TableRefs, Where: delete.Where, OrderBy: delete.Order, Limit: delete.Limit}
	p := b.buildResultSetNode(sel.From.TableRefs)
	if b.err != nil {
		return nil
	}

	if sel.Where != nil {
		p = b.buildSelection(p, sel.Where, nil)
		if b.err != nil {
			return nil
		}
	}
	if sel.OrderBy != nil {
		p = b.buildSort(p, sel.OrderBy.Items, nil)
		if b.err != nil {
			return nil
		}
	}
	if sel.Limit != nil {
		p = b.buildLimit(p, sel.Limit)
		if b.err != nil {
			return nil
		}
	}

	var tables []*ast.TableName
	if delete.Tables != nil {
		tables = delete.Tables.Tables
	}

	del := Delete{
		Tables:       tables,
		IsMultiTable: delete.IsMultiTable,
	}.init(b.allocator, b.ctx)
	addChild(del, p)
	del.SetSchema(expression.NewSchema())

	// Collect visitInfo.
	if delete.Tables != nil {
		// Delete a, b from a, b, c, d... add a and b.
		for _, table := range delete.Tables.Tables {
			b.visitInfo = appendVisitInfo(b.visitInfo, mysql.DeletePriv, table.Schema.L, table.TableInfo.Name.L, "")
		}
	} else {
		// Delete from a, b, c, d.
		var tableList []*ast.TableName
		tableList = extractTableList(delete.TableRefs.TableRefs, tableList)
		for _, v := range tableList {
			dbName := v.Schema.L
			if dbName == "" {
				dbName = b.ctx.GetSessionVars().CurrentDB
			}
			b.visitInfo = appendVisitInfo(b.visitInfo, mysql.DeletePriv, dbName, v.Name.L, "")
		}
	}

	return del
}

func extractTableList(node ast.ResultSetNode, input []*ast.TableName) []*ast.TableName {
	switch x := node.(type) {
	case *ast.Join:
		input = extractTableList(x.Left, input)
		input = extractTableList(x.Right, input)
	case *ast.TableSource:
		if s, ok := x.Source.(*ast.TableName); ok {
			input = append(input, s)
		}
	}
	return input
}

func appendVisitInfo(vi []visitInfo, priv mysql.PrivilegeType, db, tbl, col string) []visitInfo {
	return append(vi, visitInfo{
		privilege: priv,
		db:        db,
		table:     tbl,
		column:    col,
	})
}<|MERGE_RESOLUTION|>--- conflicted
+++ resolved
@@ -1314,27 +1314,8 @@
 	virtualAssignments := make([]*ast.Assignment, 0)
 	for _, tn := range tableList {
 		tableInfo := tn.TableInfo
-<<<<<<< HEAD
 		table, _ := b.is.TableByID(tableInfo.ID)
 		for i, colInfo := range tableInfo.Columns {
-			if len(colInfo.GeneratedExprString) != 0 {
-				columnFullName := fmt.Sprintf("%s.%s.%s", tn.Schema.L, tn.Name.L, colInfo.Name.L)
-				if _, ok := modifyColumns[columnFullName]; ok {
-					b.err = ErrBadGeneratedColumn.GenByArgs(colInfo.Name.O, tableInfo.Name.O)
-					return nil, nil
-				}
-				if colInfo.GeneratedStored || tableInfo.ColumnIsInIndex(colInfo) {
-					virtualAssignments = append(virtualAssignments, &ast.Assignment{
-						Column: &ast.ColumnName{
-							Schema: tn.Schema,
-							Table:  tn.Name,
-							Name:   colInfo.Name,
-						},
-						Expr: table.Cols()[i].GeneratedExpr,
-					})
-				}
-=======
-		for _, colInfo := range tableInfo.Columns {
 			if len(colInfo.GeneratedExprString) == 0 {
 				continue
 			}
@@ -1342,23 +1323,27 @@
 			if _, ok := modifyColumns[columnFullName]; ok {
 				b.err = ErrBadGeneratedColumn.GenByArgs(colInfo.Name.O, tableInfo.Name.O)
 				return nil, nil
->>>>>>> de79bfc2
+			}
+			if colInfo.GeneratedStored || tableInfo.ColumnIsInIndex(colInfo) {
+				virtualAssignments = append(virtualAssignments, &ast.Assignment{
+					Column: &ast.ColumnName{
+						Schema: tn.Schema,
+						Table:  tn.Name,
+						Name:   colInfo.Name,
+					},
+					Expr: table.Cols()[i].GeneratedExpr,
+				})
 			}
 		}
 	}
 
 	newList := make([]*expression.Assignment, 0, p.Schema().Len())
-<<<<<<< HEAD
 	for i, assign := range append(list, virtualAssignments...) {
-		col, err := p.Schema().FindColumn(assign.Column)
-=======
-	for _, assign := range list {
 		col, _, err := p.findColumn(assign.Column)
 		if err != nil {
 			b.err = errors.Trace(err)
 			return nil, nil
 		}
->>>>>>> de79bfc2
 		var newExpr expression.Expression
 		var np LogicalPlan
 		if i < len(list) {
